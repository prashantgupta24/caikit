--- conflicted
+++ resolved
@@ -57,12 +57,8 @@
 
 dev-test = [
     "pytest>=6.2.5,<8.0",
-<<<<<<< HEAD
     "pytest-asyncio>=0.21.0,<1",
-    "pytest-cov>=2.10.1,<3.0",
-=======
     "pytest-cov>=2.10.1,<5.0",
->>>>>>> fa23aa63
     "pytest-html>=3.1.1,<4.0",
     "tls_test_tools>=0.1.1",
     "wheel>=0.38.4",
